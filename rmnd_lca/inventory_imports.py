--- conflicted
+++ resolved
@@ -1060,15 +1060,10 @@
         _, array = fill_xarray_from_input_parameters(cip)
 
         array = array.interp(
-<<<<<<< HEAD
-            year=np.arange(self.db_year, self.db_year - 25, -5),
-            kwargs={'fill_value': 'extrapolate'})
-=======
             year=np.arange(2010, self.db_year + 1), kwargs={"fill_value": "extrapolate"}
         )
         cm = CarModel(array, cycle="WLTC")
         cm.set_all()
->>>>>>> a0bc1cea
 
         for r, region in enumerate(self.region):
 
